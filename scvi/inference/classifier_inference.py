--- conflicted
+++ resolved
@@ -11,13 +11,8 @@
         space of another model (VAE, VAEC, SVAEC).
 
     Args:
-<<<<<<< HEAD
-        :model: A model instance from class ``VAE``, ``VAEC``, ``SVAEC``.
-        :gene_dataset: A gene_dataset instance like ``CortexDataset()``.
-=======
         :model: A model instance from class ``VAE``, ``VAEC``, ``SVAEC``
         :gene_dataset: A gene_dataset instance like ``CortexDataset()``
->>>>>>> 1d6516b8
         :train_size: The train size, either a float between 0 and 1 or and integer for the number of training samples
             to use Default: ``0.8``.
         :\**kwargs: Other keywords arguments from the general Inference class.
