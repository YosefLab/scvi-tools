import torch
from torch.distributions import Normal, Multinomial, kl_divergence as kl

from scvi.models.base import SemiSupervisedModel
from scvi.models.classifier import Classifier
from scvi.models.classifier import LinearLogRegClassifier
from scvi.models.modules import Decoder
from scvi.models.modules import Encoder
from scvi.models.utils import broadcast_labels
from scvi.models.vae import VAE


class SVAEC(VAE, SemiSupervisedModel):
    '''
    "Stacked" variational autoencoder for classification - SVAEC
    (from the stacked generative model M1 + M2)
    '''

    def __init__(self, n_input, n_labels, n_hidden=128, n_latent=10, n_layers=1, dropout_rate=0.1, n_batch=0,
                 y_prior=None, logreg_classifier=False, dispersion="gene", log_variational=True,
                 reconstruction_loss="zinb"):
        super(SVAEC, self).__init__(n_input, n_hidden=n_hidden, n_latent=n_latent, n_layers=n_layers,
                                    dropout_rate=dropout_rate, n_batch=n_batch, dispersion=dispersion,
                                    log_variational=log_variational, reconstruction_loss=reconstruction_loss)

        self.n_labels = n_labels
        self.n_latent_layers = 2
<<<<<<< HEAD
=======

        self.y_prior = y_prior if y_prior is not None else (1 / self.n_labels) * torch.ones(self.n_labels)
        # Automatically desactivate if useless
        self.n_batch = n_batch
        self.z_encoder = Encoder(n_input, n_latent=n_latent, n_layers=n_layers, n_hidden=n_hidden,
                                 dropout_rate=dropout_rate)
        self.l_encoder = Encoder(n_input, n_latent=1, n_layers=1, n_hidden=n_hidden, dropout_rate=dropout_rate)
        self.decoder = DecoderSCVI(n_latent, n_input, n_cat_list=[n_batch], n_layers=n_layers, n_hidden=n_hidden,
                                   dropout_rate=dropout_rate)

        self.dispersion = 'gene'
        self.px_r = torch.nn.Parameter(torch.randn(n_input, ))

>>>>>>> fef9910c
        # Classifier takes n_latent as input
        if logreg_classifier:
            self.classifier = LinearLogRegClassifier(n_latent, self.n_labels)
        else:
            self.classifier = Classifier(n_latent, n_hidden, self.n_labels, n_layers, dropout_rate)

        self.encoder_z2_z1 = Encoder(n_latent, n_latent, n_cat_list=[self.n_labels], n_layers=n_layers,
                                     n_hidden=n_hidden, dropout_rate=dropout_rate)
        self.decoder_z1_z2 = Decoder(n_latent, n_latent, n_cat_list=[self.n_labels], n_layers=n_layers,
                                     n_hidden=n_hidden, dropout_rate=dropout_rate)

        self.y_prior = torch.nn.Parameter(
            y_prior if y_prior is not None else (1 / self.n_labels) * torch.ones(self.n_labels), requires_grad=False
        )

    def classify(self, x):
        z = self.sample_from_posterior_z(x)
        return self.classifier(z)

    def get_latents(self, x, y=None):
        zs = super(SVAEC, self).get_latents(x)
        qz2_m, qz2_v, z2 = self.encoder_z2_z1(zs[0], y)
        if not self.training:
<<<<<<< HEAD
            z2 = qz2_m
        return [zs[0], z2]
=======
            z = qz_m
        return [z]

    def sample_from_posterior_z(self, x, y=None):
        x = torch.log(1 + x)
        # Here we compute as little as possible to have q(z|x)
        qz_m, qz_v, z = self.z_encoder(x)
        return z

    def sample_from_posterior_l(self, x):
        x = torch.log(1 + x)
        # Here we compute as little as possible to have q(z|x)
        ql_m, ql_v, library = self.l_encoder(x)
        return library

    def get_sample_scale(self, x, y=None, batch_index=None):
        z = self.sample_from_posterior_z(x)
        px = self.decoder.px_decoder(z, batch_index)
        px_scale = self.decoder.px_scale_decoder(px)
        return px_scale

    def get_sample_rate(self, x, y=None, batch_index=None):
        z = self.sample_from_posterior_z(x)
        library = self.sample_from_posterior_l(x)
        px = self.decoder.px_decoder(z, batch_index)
        return self.decoder.px_scale_decoder(px) * torch.exp(library)
>>>>>>> fef9910c

    def forward(self, x, local_l_mean, local_l_var, batch_index=None, y=None):
        is_labelled = False if y is None else True

        x_ = torch.log(1 + x)
        qz1_m, qz1_v, z1 = self.z_encoder(x_)
        ql_m, ql_v, library = self.l_encoder(x_)

        # Enumerate choices of label
        ys, z1s = (
            broadcast_labels(
                y, z1, n_broadcast=self.n_labels
            )
        )
        qz2_m, qz2_v, z2 = self.encoder_z2_z1(z1s, ys)
        pz1_m, pz1_v = self.decoder_z1_z2(z2, ys)
        px_scale, px_r, px_rate, px_dropout = self.decoder(self.dispersion, z1, library, batch_index, y=ys)

        reconst_loss = self._reconstruction_loss(x, px_rate, px_r, px_dropout, batch_index, y)

        # KL Divergence
        mean = torch.zeros_like(qz2_m)
        scale = torch.ones_like(qz2_v)

        kl_divergence_z2 = kl(Normal(qz2_m, torch.sqrt(qz2_v)), Normal(mean, scale)).sum(dim=1)
        loss_z1_unweight = - Normal(pz1_m, torch.sqrt(pz1_v)).log_prob(z1s).sum(dim=-1)
        loss_z1_weight = Normal(qz1_m, torch.sqrt(qz1_v)).log_prob(z1).sum(dim=-1)
        kl_divergence_l = kl(Normal(ql_m, torch.sqrt(ql_v)), Normal(local_l_mean, torch.sqrt(local_l_var))).sum(dim=1)

        if is_labelled:
            return reconst_loss + loss_z1_weight + loss_z1_unweight, kl_divergence_z2 + kl_divergence_l

        probs = self.classifier(z1)
        reconst_loss += (loss_z1_weight + ((loss_z1_unweight).view(self.n_labels, -1).t() * probs).sum(dim=1))

        kl_divergence = (kl_divergence_z2.view(self.n_labels, -1).t() * probs).sum(dim=1)
        kl_divergence += kl(Multinomial(probs=probs), Multinomial(probs=self.y_prior))

        return reconst_loss, kl_divergence<|MERGE_RESOLUTION|>--- conflicted
+++ resolved
@@ -2,10 +2,8 @@
 from torch.distributions import Normal, Multinomial, kl_divergence as kl
 
 from scvi.models.base import SemiSupervisedModel
-from scvi.models.classifier import Classifier
-from scvi.models.classifier import LinearLogRegClassifier
-from scvi.models.modules import Decoder
-from scvi.models.modules import Encoder
+from scvi.models.classifier import Classifier, LinearLogRegClassifier
+from scvi.models.modules import Decoder, Encoder
 from scvi.models.utils import broadcast_labels
 from scvi.models.vae import VAE
 
@@ -25,22 +23,6 @@
 
         self.n_labels = n_labels
         self.n_latent_layers = 2
-<<<<<<< HEAD
-=======
-
-        self.y_prior = y_prior if y_prior is not None else (1 / self.n_labels) * torch.ones(self.n_labels)
-        # Automatically desactivate if useless
-        self.n_batch = n_batch
-        self.z_encoder = Encoder(n_input, n_latent=n_latent, n_layers=n_layers, n_hidden=n_hidden,
-                                 dropout_rate=dropout_rate)
-        self.l_encoder = Encoder(n_input, n_latent=1, n_layers=1, n_hidden=n_hidden, dropout_rate=dropout_rate)
-        self.decoder = DecoderSCVI(n_latent, n_input, n_cat_list=[n_batch], n_layers=n_layers, n_hidden=n_hidden,
-                                   dropout_rate=dropout_rate)
-
-        self.dispersion = 'gene'
-        self.px_r = torch.nn.Parameter(torch.randn(n_input, ))
-
->>>>>>> fef9910c
         # Classifier takes n_latent as input
         if logreg_classifier:
             self.classifier = LinearLogRegClassifier(n_latent, self.n_labels)
@@ -64,37 +46,8 @@
         zs = super(SVAEC, self).get_latents(x)
         qz2_m, qz2_v, z2 = self.encoder_z2_z1(zs[0], y)
         if not self.training:
-<<<<<<< HEAD
             z2 = qz2_m
         return [zs[0], z2]
-=======
-            z = qz_m
-        return [z]
-
-    def sample_from_posterior_z(self, x, y=None):
-        x = torch.log(1 + x)
-        # Here we compute as little as possible to have q(z|x)
-        qz_m, qz_v, z = self.z_encoder(x)
-        return z
-
-    def sample_from_posterior_l(self, x):
-        x = torch.log(1 + x)
-        # Here we compute as little as possible to have q(z|x)
-        ql_m, ql_v, library = self.l_encoder(x)
-        return library
-
-    def get_sample_scale(self, x, y=None, batch_index=None):
-        z = self.sample_from_posterior_z(x)
-        px = self.decoder.px_decoder(z, batch_index)
-        px_scale = self.decoder.px_scale_decoder(px)
-        return px_scale
-
-    def get_sample_rate(self, x, y=None, batch_index=None):
-        z = self.sample_from_posterior_z(x)
-        library = self.sample_from_posterior_l(x)
-        px = self.decoder.px_decoder(z, batch_index)
-        return self.decoder.px_scale_decoder(px) * torch.exp(library)
->>>>>>> fef9910c
 
     def forward(self, x, local_l_mean, local_l_var, batch_index=None, y=None):
         is_labelled = False if y is None else True
