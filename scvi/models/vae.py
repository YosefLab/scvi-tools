# -*- coding: utf-8 -*-
"""Main module."""

import torch
import torch.nn as nn
import torch.nn.functional as F
from torch.distributions import Normal, kl_divergence as kl

from scvi.models.log_likelihood import log_zinb_positive, log_nb_positive
from scvi.models.modules import Encoder, DecoderSCVI, LinearDecoderSCVI
from scvi.models.utils import one_hot

torch.backends.cudnn.benchmark = True


# VAE model
class VAE(nn.Module):
    r"""Variational auto-encoder model.

    :param n_input: Number of input genes
    :param n_batch: Number of batches
    :param n_labels: Number of labels
    :param n_hidden: Number of nodes per hidden layer
    :param n_latent: Dimensionality of the latent space
    :param n_layers: Number of hidden layers used for encoder and decoder NNs
    :param dropout_rate: Dropout rate for neural networks
    :param dispersion: One of the following

        * ``'gene'`` - dispersion parameter of NB is constant per gene across cells
        * ``'gene-batch'`` - dispersion can differ between different batches
        * ``'gene-label'`` - dispersion can differ between different labels
        * ``'gene-cell'`` - dispersion can differ for every gene in every cell

    :param log_variational: Log(data+1) prior to encoding for numerical stability. Not normalization.
    :param reconstruction_loss:  One of

        * ``'nb'`` - Negative binomial distribution
        * ``'zinb'`` - Zero-inflated negative binomial distribution

    Examples:
        >>> gene_dataset = CortexDataset()
        >>> vae = VAE(gene_dataset.nb_genes, n_batch=gene_dataset.n_batches * False,
        ... n_labels=gene_dataset.n_labels)

    """

    def __init__(
        self,
        n_input: int,
        n_batch: int = 0,
        n_labels: int = 0,
        n_hidden: int = 128,
        n_latent: int = 10,
        n_layers: int = 1,
        dropout_rate: float = 0.1,
        dispersion: str = "gene",
        log_variational: bool = True,
        reconstruction_loss: str = "zinb",
    ):
        super().__init__()
        self.dispersion = dispersion
        self.n_latent = n_latent
        self.log_variational = log_variational
        self.reconstruction_loss = reconstruction_loss
        # Automatically deactivate if useless
        self.n_batch = n_batch
        self.n_labels = n_labels

        if self.dispersion == "gene":
            self.px_r = torch.nn.Parameter(torch.randn(n_input))
        elif self.dispersion == "gene-batch":
            self.px_r = torch.nn.Parameter(torch.randn(n_input, n_batch))
        elif self.dispersion == "gene-label":
            self.px_r = torch.nn.Parameter(torch.randn(n_input, n_labels))
        elif self.dispersion == "gene-cell":
            pass
        else:
            raise ValueError(
                "dispersion must be one of ['gene', 'gene-batch',"
                " 'gene-label', 'gene-cell'], but input was "
                "{}.format(self.dispersion)"
            )

        # z encoder goes from the n_input-dimensional data to an n_latent-d
        # latent space representation
        self.z_encoder = Encoder(
            n_input,
            n_latent,
            n_layers=n_layers,
            n_hidden=n_hidden,
            dropout_rate=dropout_rate,
        )
        # l encoder goes from n_input-dimensional data to 1-d library size
        self.l_encoder = Encoder(
            n_input, 1, n_layers=1, n_hidden=n_hidden, dropout_rate=dropout_rate
        )
        # decoder goes from n_latent-dimensional space to n_input-d data
        self.decoder = DecoderSCVI(
            n_latent,
            n_input,
            n_cat_list=[n_batch],
            n_layers=n_layers,
            n_hidden=n_hidden,
        )

    def get_latents(self, x, y=None):
        r""" returns the result of ``sample_from_posterior_z`` inside a list

        :param x: tensor of values with shape ``(batch_size, n_input)``
        :param y: tensor of cell-types labels with shape ``(batch_size, n_labels)``
        :return: one element list of tensor
        :rtype: list of :py:class:`torch.Tensor`
        """
        return [self.sample_from_posterior_z(x, y)]

    def sample_from_posterior_z(self, x, y=None, give_mean=False):
        r""" samples the tensor of latent values from the posterior
        #doesn't really sample, returns the means of the posterior distribution

        :param x: tensor of values with shape ``(batch_size, n_input)``
        :param y: tensor of cell-types labels with shape ``(batch_size, n_labels)``
        :param give_mean: is True when we want the mean of the posterior  distribution rather than sampling
        :return: tensor of shape ``(batch_size, n_latent)``
        :rtype: :py:class:`torch.Tensor`
        """
        if self.log_variational:
            x = torch.log(1 + x)
        qz_m, qz_v, z = self.z_encoder(x, y)  # y only used in VAEC
        if give_mean:
            z = qz_m
        return z

    def sample_from_posterior_l(self, x):
        r""" samples the tensor of library sizes from the posterior
        #doesn't really sample, returns the tensor of the means of the posterior distribution

        :param x: tensor of values with shape ``(batch_size, n_input)``
        :param y: tensor of cell-types labels with shape ``(batch_size, n_labels)``
        :return: tensor of shape ``(batch_size, 1)``
        :rtype: :py:class:`torch.Tensor`
        """
        if self.log_variational:
            x = torch.log(1 + x)
        ql_m, ql_v, library = self.l_encoder(x)
        return library

    def get_sample_scale(self, x, batch_index=None, y=None, n_samples=1):
        r"""Returns the tensor of predicted frequencies of expression

        :param x: tensor of values with shape ``(batch_size, n_input)``
        :param batch_index: array that indicates which batch the cells belong to with shape ``batch_size``
        :param y: tensor of cell-types labels with shape ``(batch_size, n_labels)``
        :param n_samples: number of samples
        :return: tensor of predicted frequencies of expression with shape ``(batch_size, n_input)``
        :rtype: :py:class:`torch.Tensor`
        """
        return self.inference(x, batch_index=batch_index, y=y, n_samples=n_samples)[
            "px_scale"
        ]

    def get_sample_rate(self, x, batch_index=None, y=None, n_samples=1):
        r"""Returns the tensor of means of the negative binomial distribution

        :param x: tensor of values with shape ``(batch_size, n_input)``
        :param y: tensor of cell-types labels with shape ``(batch_size, n_labels)``
        :param batch_index: array that indicates which batch the cells belong to with shape ``batch_size``
        :param n_samples: number of samples
        :return: tensor of means of the negative binomial distribution with shape ``(batch_size, n_input)``
        :rtype: :py:class:`torch.Tensor`
        """
        return self.inference(x, batch_index=batch_index, y=y, n_samples=n_samples)[
            "px_rate"
        ]

    def get_reconstruction_loss(self, x, px_rate, px_r, px_dropout, **kwargs):
        # Reconstruction Loss
        if self.reconstruction_loss == "zinb":
            reconst_loss = -log_zinb_positive(x, px_rate, px_r, px_dropout).sum(dim=-1)
        elif self.reconstruction_loss == "nb":
<<<<<<< HEAD
            reconst_loss = -log_nb_positive(x, px_rate, px_r)
        return reconst_loss.sum(dim=-1)
=======
            reconst_loss = -log_nb_positive(x, px_rate, px_r).sum(dim=-1)
        return reconst_loss
>>>>>>> ac3b5a73

    def scale_from_z(self, sample_batch, fixed_batch):
        if self.log_variational:
            sample_batch = torch.log(1 + sample_batch)
        qz_m, qz_v, z = self.z_encoder(sample_batch)
        batch_index = fixed_batch * torch.ones_like(sample_batch[:, [0]])
        library = 4.0 * torch.ones_like(sample_batch[:, [0]])
        px_scale, _, _, _ = self.decoder("gene", z, library, batch_index)
        return px_scale

    def inference(self, x, batch_index=None, y=None, n_samples=1):

        x_ = x
        if self.log_variational:
            x_ = torch.log(1 + x_)

        # Sampling
        qz_m, qz_v, z = self.z_encoder(x_, y)
        ql_m, ql_v, library = self.l_encoder(x_)

        if n_samples > 1:
            qz_m = qz_m.unsqueeze(0).expand((n_samples, qz_m.size(0), qz_m.size(1)))
            qz_v = qz_v.unsqueeze(0).expand((n_samples, qz_v.size(0), qz_v.size(1)))
            z = Normal(qz_m, qz_v.sqrt()).sample()
            ql_m = ql_m.unsqueeze(0).expand((n_samples, ql_m.size(0), ql_m.size(1)))
            ql_v = ql_v.unsqueeze(0).expand((n_samples, ql_v.size(0), ql_v.size(1)))
            library = Normal(ql_m, ql_v.sqrt()).sample()

        px_scale, px_r, px_rate, px_dropout = self.decoder(
            self.dispersion, z, library, batch_index, y
        )
        if self.dispersion == "gene-label":
            px_r = F.linear(
                one_hot(y, self.n_labels), self.px_r
            )  # px_r gets transposed - last dimension is nb genes
        elif self.dispersion == "gene-batch":
            px_r = F.linear(one_hot(batch_index, self.n_batch), self.px_r)
        elif self.dispersion == "gene":
            px_r = self.px_r
        px_r = torch.exp(px_r)

        return dict(
            px_scale=px_scale,
            px_r=px_r,
            px_rate=px_rate,
            px_dropout=px_dropout,
            qz_m=qz_m,
            qz_v=qz_v,
            z=z,
            ql_m=ql_m,
            ql_v=ql_v,
            library=library,
        )

    def compute_global_kl_divergence(self):
        return 0.0

    def forward(self, x, local_l_mean, local_l_var, batch_index=None, y=None):
        r""" Returns the reconstruction loss and the Kullback divergences

        :param x: tensor of values with shape (batch_size, n_input)
        :param local_l_mean: tensor of means of the prior distribution of latent variable l
         with shape (batch_size, 1)
        :param local_l_var: tensor of variancess of the prior distribution of latent variable l
         with shape (batch_size, 1)
        :param batch_index: array that indicates which batch the cells belong to with shape ``batch_size``
        :param y: tensor of cell-types labels with shape (batch_size, n_labels)
        :return: the reconstruction loss and the Kullback divergences
        :rtype: 2-tuple of :py:class:`torch.FloatTensor`
        """
        # Parameters for z latent distribution
        outputs = self.inference(x, batch_index, y)
        qz_m = outputs["qz_m"]
        qz_v = outputs["qz_v"]
        ql_m = outputs["ql_m"]
        ql_v = outputs["ql_v"]
        px_rate = outputs["px_rate"]
        px_r = outputs["px_r"]
        px_dropout = outputs["px_dropout"]

        # KL Divergence
        mean = torch.zeros_like(qz_m)
        scale = torch.ones_like(qz_v)

        kl_divergence_z = kl(Normal(qz_m, torch.sqrt(qz_v)), Normal(mean, scale)).sum(
            dim=1
        )
        kl_divergence_l = kl(
            Normal(ql_m, torch.sqrt(ql_v)),
            Normal(local_l_mean, torch.sqrt(local_l_var)),
        ).sum(dim=1)
        kl_divergence = kl_divergence_z

        reconst_loss = self.get_reconstruction_loss(x, px_rate, px_r, px_dropout)

        return reconst_loss + kl_divergence_l, kl_divergence, 0.0


class LDVAE(VAE):
    r"""Linear-decoded Variational auto-encoder model.

    This model uses a linear decoder, directly mapping the latent representation
    to gene expression levels. It still uses a deep neural network to encode
    the latent representation.

    Compared to standard VAE, this model is less powerful, but can be used to
    inspect which genes contribute to variation in the dataset.

    :param n_input: Number of input genes
    :param n_batch: Number of batches
    :param n_labels: Number of labels
    :param n_hidden: Number of nodes per hidden layer (for encoder)
    :param n_latent: Dimensionality of the latent space
    :param n_layers: Number of hidden layers used for encoder NNs
    :param dropout_rate: Dropout rate for neural networks
    :param dispersion: One of the following

        * ``'gene'`` - dispersion parameter of NB is constant per gene across cells
        * ``'gene-batch'`` - dispersion can differ between different batches
        * ``'gene-label'`` - dispersion can differ between different labels
        * ``'gene-cell'`` - dispersion can differ for every gene in every cell

    :param log_variational: Log(data+1) prior to encoding for numerical stability. Not normalization.
    :param reconstruction_loss:  One of

        * ``'nb'`` - Negative binomial distribution
        * ``'zinb'`` - Zero-inflated negative binomial distribution
    """

    def __init__(
        self,
        n_input: int,
        n_batch: int = 0,
        n_labels: int = 0,
        n_hidden: int = 128,
        n_latent: int = 10,
        n_layers: int = 1,
        dropout_rate: float = 0.1,
        dispersion: str = "gene",
        log_variational: bool = True,
        reconstruction_loss: str = "zinb",
    ):
        super().__init__(
            n_input,
            n_batch,
            n_labels,
            n_hidden,
            n_latent,
            n_layers,
            dropout_rate,
            dispersion,
            log_variational,
            reconstruction_loss,
        )

        self.decoder = LinearDecoderSCVI(
            n_latent,
            n_input,
            n_cat_list=[n_batch],
            n_layers=n_layers,
            n_hidden=n_hidden,
        )

    def get_loadings(self):
        """ Extract per-gene weights (for each Z) in the linear decoder.
        """
        return self.decoder.factor_regressor.parameters()<|MERGE_RESOLUTION|>--- conflicted
+++ resolved
@@ -177,13 +177,8 @@
         if self.reconstruction_loss == "zinb":
             reconst_loss = -log_zinb_positive(x, px_rate, px_r, px_dropout).sum(dim=-1)
         elif self.reconstruction_loss == "nb":
-<<<<<<< HEAD
-            reconst_loss = -log_nb_positive(x, px_rate, px_r)
-        return reconst_loss.sum(dim=-1)
-=======
             reconst_loss = -log_nb_positive(x, px_rate, px_r).sum(dim=-1)
         return reconst_loss
->>>>>>> ac3b5a73
 
     def scale_from_z(self, sample_batch, fixed_batch):
         if self.log_variational:
