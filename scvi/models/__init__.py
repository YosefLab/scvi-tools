from .classifier import Classifier
from .scanvi import SCANVI
from .vae import VAE, LDVAE
from .autozivae import AutoZIVAE
from .vaec import VAEC
from .jvae import JVAE
from .totalvi import TOTALVI

<<<<<<< HEAD
__all__ = ["SCANVI", "VAEC", "VAE", "LDVAE", "JVAE", "Classifier", "AutoZIVAE", "TOTALVI"]
=======
__all__ = ["SCANVI", "VAEC", "VAE", "LDVAE", "JVAE", "Classifier", "TOTALVI"]
>>>>>>> ac3b5a73
<|MERGE_RESOLUTION|>--- conflicted
+++ resolved
@@ -6,8 +6,4 @@
 from .jvae import JVAE
 from .totalvi import TOTALVI
 
-<<<<<<< HEAD
-__all__ = ["SCANVI", "VAEC", "VAE", "LDVAE", "JVAE", "Classifier", "AutoZIVAE", "TOTALVI"]
-=======
-__all__ = ["SCANVI", "VAEC", "VAE", "LDVAE", "JVAE", "Classifier", "TOTALVI"]
->>>>>>> ac3b5a73
+__all__ = ["SCANVI", "VAEC", "VAE", "LDVAE", "JVAE", "Classifier", "AutoZIVAE", "TOTALVI"]