--- conflicted
+++ resolved
@@ -99,11 +99,7 @@
         use_batch_norm: Literal["encoder", "decoder", "none", "both"] = "both",
         use_layer_norm: Literal["encoder", "decoder", "none", "both"] = "none",
         use_observed_lib_size: bool = True,
-<<<<<<< HEAD
-        std_activation: Literal["exp", "softplus"] = "exp",
-=======
         var_activation: Optional[Callable] = None,
->>>>>>> 19b9c4f4
     ):
         super().__init__()
         self.dispersion = dispersion
@@ -153,11 +149,7 @@
             inject_covariates=deeply_inject_covariates,
             use_batch_norm=use_batch_norm_encoder,
             use_layer_norm=use_layer_norm_encoder,
-<<<<<<< HEAD
-            std_activation=std_activation,
-=======
             var_activation=var_activation,
->>>>>>> 19b9c4f4
         )
         # l encoder goes from n_input-dimensional data to 1-d library size
         self.l_encoder = Encoder(
@@ -170,11 +162,7 @@
             inject_covariates=deeply_inject_covariates,
             use_batch_norm=use_batch_norm_encoder,
             use_layer_norm=use_layer_norm_encoder,
-<<<<<<< HEAD
-            std_activation=std_activation,
-=======
             var_activation=var_activation,
->>>>>>> 19b9c4f4
         )
         # decoder goes from n_latent-dimensional space to n_input-d data
         n_input_decoder = n_latent + n_continuous_cov
