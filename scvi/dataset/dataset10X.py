# On the 10X website:
# The main categories (Cell Ranger 1.1.0 / Cell Ranger 2.1.0 / ...)
# have same access suffix for each of their gene_dataset.
# For gene_dataset name (eg. 'pbmc8k', 'pbmc4k', ect...) their are two available specifications,
# either filtered or raw data
import os
import tarfile

import numpy as np
import pandas as pd
from scipy import io
from scipy.sparse import csr_matrix

from scvi.dataset import GeneExpressionDataset

available_datasets = {"1.1.0":
                      ["frozen_pbmc_donor_a",
                       "frozen_pbmc_donor_b",
                       "frozen_pbmc_donor_c",
                       "fresh_68k_pbmc_donor_a",
                       "cd14_monocyte",
                       "b_cells",
                       "cd34",
                       "cd56_nk",
                       "cd4_t_helper",
                       "regulatory_t",
                       "naive_t",
                       "memory_t",
                       "cytotoxic_t",
                       "naive_cytotoxic"
                       ],
                      "2.1.0":
                      ["pbmc8k",
                       "pbmc4k",
                       "t_3k",
                       "t_4k",
                       "neuron_9k"]}

to_groups = dict([(dataset_name, group)
                  for group, list_datasets in available_datasets.items()
                  for dataset_name in list_datasets])
available_specification = ['filtered', 'raw']


class Dataset10X(GeneExpressionDataset):
<<<<<<< HEAD
    def __init__(self, filename, save_path='data/', type='filtered', new_n_genes=3000, dense=False):
=======
    r""" Loads a file from `10x`_ website.

    Args:
        :filename: Name of the dataset file.
        :save_path: Save path of the dataset. Default: ``'data/'``.
        :type: Either `filtered` data or `raw` data. Default: ``'filtered'``.
        :new_n_genes: Number of subsampled genes. Default: ``3000``.
        :subset_genes: List of genes for subsampling. Default: ``None``.

    Examples:
        >>> tenX_dataset = Dataset10X("neuron_9k")

    .. _10x:
        http://cf.10xgenomics.com/

    """
    def __init__(self, filename, save_path='data/', type='filtered', new_n_genes=3000, subset_genes=None):
>>>>>>> d0ae0a8a
        group = to_groups[filename]
        self.url = ("http://cf.10xgenomics.com/samples/cell-exp/%s/%s/%s_%s_gene_bc_matrices.tar.gz" %
                    (group, filename, filename, type))
        self.save_path = save_path + '10X/%s/' % filename
        self.save_name = '%s_gene_bc_matrices' % type
        self.dense = dense

        self.download_name = self.save_name + '.tar.gz'
        expression_data, gene_names = self.download_and_preprocess()
        super(Dataset10X, self).__init__(*GeneExpressionDataset.get_attributes_from_matrix(
            expression_data), gene_names=gene_names)

        if new_n_genes is not None:
            self.subsample_genes(new_n_genes, subset_genes)

    def preprocess(self):
        print("Preprocessing dataset")
        if len(os.listdir(self.save_path)) == 1:  # nothing extracted yet
            print("Extracting tar file")
            tar = tarfile.open(self.save_path + self.download_name, "r:gz")
            tar.extractall(path=self.save_path)
            tar.close()

        path = (self.save_path +
                [name for name in os.listdir(self.save_path) if os.path.isdir(self.save_path + name)][0] +
                '/')
        path += os.listdir(path)[0] + '/'
        genes_info = pd.read_csv(path + 'genes.tsv', sep='\t', header=None)
        gene_names = genes_info.values[:, 0].astype(np.str).ravel()
        expression_data = io.mmread(path + 'matrix.mtx').T
        if self.dense:
            expression_data = expression_data.A
        else:
            expression_data = csr_matrix(expression_data)

        print("Finished preprocessing dataset")
        return expression_data, gene_names


class BrainSmallDataset(Dataset10X):
    r"""
    This dataset consists in 9,128 mouse brain cells profiled using `10x Genomics`_ is used as a complement of PBMC
    for our study of zero abundance and quality control metrics correlation with our generative posterior parameters.
    We derived quality control metrics using the cellrangerRkit R package (v.1.1.0). Quality metrics were extracted
    from CellRanger throughout the molecule specific information file. We kept the top 3000 genes by variance. We used
    the clusters provided by cellRanger for the correlation analysis of zero probabilities.

    Args:
        :save_path: Save path of raw data file. Default: ``'data/'``.

    Examples:
        >>> gene_dataset = BrainSmallDataset()

    .. _10x Genomics:
        https://support.10xgenomics.com/single-cell-gene-expression/datasets

    """
    def __init__(self, save_path='data/'):
        super(BrainSmallDataset, self).__init__(filename="neuron_9k",
                                                save_path=save_path)<|MERGE_RESOLUTION|>--- conflicted
+++ resolved
@@ -1,13 +1,12 @@
 # On the 10X website:
 # The main categories (Cell Ranger 1.1.0 / Cell Ranger 2.1.0 / ...)
-# have same access suffix for each of their gene_dataset.
-# For gene_dataset name (eg. 'pbmc8k', 'pbmc4k', ect...) their are two available specifications,
+# have same access suffix for each of their dataset.
+# For dataset name (eg. 'pbmc8k', 'pbmc4k', ect...) their are two available specifications,
 # either filtered or raw data
 import os
 import tarfile
-
+import pandas as pd
 import numpy as np
-import pandas as pd
 from scipy import io
 from scipy.sparse import csr_matrix
 
@@ -43,9 +42,6 @@
 
 
 class Dataset10X(GeneExpressionDataset):
-<<<<<<< HEAD
-    def __init__(self, filename, save_path='data/', type='filtered', new_n_genes=3000, dense=False):
-=======
     r""" Loads a file from `10x`_ website.
 
     Args:
@@ -54,6 +50,7 @@
         :type: Either `filtered` data or `raw` data. Default: ``'filtered'``.
         :new_n_genes: Number of subsampled genes. Default: ``3000``.
         :subset_genes: List of genes for subsampling. Default: ``None``.
+        :dense: Whether to load as dense or sparse. Default: ``False``.
 
     Examples:
         >>> tenX_dataset = Dataset10X("neuron_9k")
@@ -62,8 +59,7 @@
         http://cf.10xgenomics.com/
 
     """
-    def __init__(self, filename, save_path='data/', type='filtered', new_n_genes=3000, subset_genes=None):
->>>>>>> d0ae0a8a
+    def __init__(self, filename, save_path='data/', type='filtered', new_n_genes=3000, subset_genes=None, dense=False):
         group = to_groups[filename]
         self.url = ("http://cf.10xgenomics.com/samples/cell-exp/%s/%s/%s_%s_gene_bc_matrices.tar.gz" %
                     (group, filename, filename, type))
