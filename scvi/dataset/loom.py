--- conflicted
+++ resolved
@@ -5,17 +5,12 @@
 
 
 class LoomDataset(GeneExpressionDataset):
-<<<<<<< HEAD
-    def __init__(self, filename, save_path='data/', url=None):
-=======
     r""" Loads a `.loom` file.
 
     Args:
         :filename: Name of the `.loom` file.
         :save_path: Save path of the dataset. Default: ``'data/'``.
         :url: Url of the remote dataset. Default: ``None``.
-        :new_n_genes: Number of subsampled genes. Default: ``558``.
-        :subset_genes: List of genes for subsampling. Default: ``None``.
 
     Examples:
         >>> # Loading a remote dataset
@@ -25,9 +20,7 @@
         >>> local_loom_dataset = LoomDataset("osmFISH_SScortex_mouse_all_cell.loom", save_path='data/')
 
     """
-    def __init__(self, filename, save_path='data/', url=None, new_n_genes=558, subset_genes=None):
-        # 558 is for Cortex
->>>>>>> d0ae0a8a
+    def __init__(self, filename, save_path='data/', url=None):
         self.download_name = filename
         self.save_path = save_path
         self.url = url
@@ -66,10 +59,7 @@
         ds.close()
 
         print("Finished preprocessing dataset")
-<<<<<<< HEAD
         return data, batch_indices, labels, gene_names, cell_types
-=======
-        return data, gene_names, labels, cell_batches
 
 
 class RetinaDataset(LoomDataset):
@@ -89,5 +79,4 @@
     def __init__(self, save_path='data/'):
         super(RetinaDataset, self).__init__(filename='retina.loom',
                                             save_path=save_path,
-                                            url='https://github.com/YosefLab/scVI-data/raw/master/retina.loom')
->>>>>>> d0ae0a8a
+                                            url='https://github.com/YosefLab/scVI-data/raw/master/retina.loom')