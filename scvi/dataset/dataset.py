--- conflicted
+++ resolved
@@ -157,15 +157,9 @@
         log_counts = np.log(X.sum(axis=1))
         local_mean = (np.mean(log_counts) * np.ones((X.shape[0], 1))).astype(np.float32)
         local_var = (np.var(log_counts) * np.ones((X.shape[0], 1))).astype(np.float32)
-<<<<<<< HEAD
-        batch_indices = batch_indices * np.ones((X.shape[0], 1))
+        batch_indices = batch_indices * np.ones((X.shape[0], 1)) if type(batch_indices) is int else batch_indices
         labels = labels.reshape(-1, 1) if labels is not None else np.zeros_like(batch_indices)
         return X, local_mean, local_var, batch_indices, labels
-=======
-        batch_index = batch_index * np.ones((X.shape[0], 1)) if type(batch_index) is int else batch_index
-        labels = labels.reshape(-1, 1) if labels is not None else np.zeros_like(batch_index)
-        return X, local_mean, local_var, batch_index, labels
->>>>>>> 5ec21252
 
     @staticmethod
     def get_attributes_from_list(Xs, list_labels=None):
