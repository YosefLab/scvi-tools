#!/usr/bin/env python
# -*- coding: utf-8 -*-
#
# scvi documentation build configuration file, created by
# sphinx-quickstart on Fri Jun  9 13:47:02 2017.
#
# This file is execfile()d with the current directory set to its
# containing dir.
#
# Note that not all possible configuration values are present in this
# autogenerated file.
#
# All configuration values have a default; values that are commented out
# serve to show the default.

# If extensions (or modules to document with autodoc) are in another
# directory, add these directories to sys.path here. If the directory is
# relative to the documentation root, use os.path.abspath to make it
# absolute, like shown here.
#
import sys
from pathlib import Path

HERE = Path(__file__).parent
sys.path[:0] = [str(HERE.parent), str(HERE / "extensions")]

import scvi  # noqa


# -- General configuration ---------------------------------------------

# If your documentation needs a minimal Sphinx version, state it here.
#
needs_sphinx = "3.0"  # Nicer param docs

# Add any Sphinx extension module names here, as strings. They can be
# extensions coming with Sphinx (named 'sphinx.ext.*') or your custom ones.
extensions = [
    "sphinx.ext.autodoc",
    "sphinx.ext.viewcode",
    "nbsphinx",
    "nbsphinx_link",
    "sphinx.ext.mathjax",
    "sphinx.ext.napoleon",
    "sphinx_autodoc_typehints",  # needs to be after napoleon
    "sphinx.ext.intersphinx",
    "sphinx.ext.autosummary",
    "scanpydoc.elegant_typehints",
    "scanpydoc.definition_list_typed_field",
    "scanpydoc.autosummary_generate_imported",
    *[p.stem for p in (HERE / "extensions").glob("*.py")],
]

# nbsphinx specific settings
exclude_patterns = ["_build", "**.ipynb_checkpoints"]
nbsphinx_execute = "never"

# Add any paths that contain templates here, relative to this directory.
templates_path = ["_templates"]

# The suffix(es) of source filenames.
# You can specify multiple suffix as a list of string:
#
# source_suffix = ['.rst', '.md']
source_suffix = ".rst"

# Generate the API documentation when building
autosummary_generate = True
autodoc_member_order = "bysource"
napoleon_google_docstring = False
napoleon_numpy_docstring = True
napoleon_include_init_with_doc = False
napoleon_use_rtype = True  # having a separate entry generally helps readability
napoleon_use_param = True
napoleon_custom_sections = [("Params", "Parameters")]
todo_include_todos = False
numpydoc_show_class_members = False
annotate_defaults = True  # scanpydoc option, look into why we need this
<<<<<<< HEAD
nbsphinx_prolog = """
=======
nbsphinx_prolog = r"""
>>>>>>> 73e184ab
.. raw:: html

    <style>
        .nbinput .prompt,
        .nboutput .prompt {
            display: none;
        }
        p {
            padding-top: 5px;
        }
        .nboutput .stderr{
            display: none;
        }
    </style>
<<<<<<< HEAD
=======

{% set docname = env.doc2path(env.docname, base=None).split("/")[-1] %}

.. raw:: html

    <div class="admonition note">
    <p class="admonition-title">Note</p>
    <p>
      This page was generated from
      <a class="reference external" href="https://github.com/yoseflab/scvi-tutorials/">{{ docname|e }}</a>.
      Interactive online version:
      <span style="white-space: nowrap;"><a href="https://colab.research.google.com/github/yoseflab/scvi_tutorials/blob/master/{{ docname|e }}"><img alt="Colab badge" src="https://colab.research.google.com/assets/colab-badge.svg" style="vertical-align:text-bottom"></a>.</span>
    </p>
    </div>
>>>>>>> 73e184ab
"""
# The master toctree document.
master_doc = "index"


intersphinx_mapping = dict(
    anndata=("https://anndata.readthedocs.io/en/stable/", None),
    ipython=("https://ipython.readthedocs.io/en/stable/", None),
    matplotlib=("https://matplotlib.org/", None),
    numpy=("https://docs.scipy.org/doc/numpy/", None),
    pandas=("https://pandas.pydata.org/pandas-docs/stable/", None),
    python=("https://docs.python.org/3", None),
    scipy=("https://docs.scipy.org/doc/scipy/reference/", None),
    sklearn=("https://scikit-learn.org/stable/", None),
    torch=("https://pytorch.org/docs/master/", None),
    scanpy=("https://scanpy.readthedocs.io/en/stable/", None),
    pytorch_lightning=("https://pytorch-lightning.readthedocs.io/en/stable/", None),
)
qualname_overrides = {
    "scvi.data.dataset.GeneExpressionDataset": "scvi.data.GeneExpressionDataset"
}


# General information about the project.
project = u"scvi"
copyright = u"2020, Yosef Lab, UC Berkeley"
author = u"Romain Lopez, Adam Gayoso, Pierre Boyeau, Galen Xing"

# The version info for the project you're documenting, acts as replacement
# for |version| and |release|, also used in various other places throughout
# the built documents.
#
# The short X.Y version.
version = scvi.__version__
# The full version, including alpha/beta/rc tags.
release = scvi.__version__

# The language for content autogenerated by Sphinx. Refer to documentation
# for a list of supported languages.
#
# This is also used if you do content translation via gettext catalogs.
# Usually you set "language" from the command line for these cases.
language = None

# List of patterns, relative to source directory, that match files and
# directories to ignore when looking for source files.
# This patterns also effect to html_static_path and html_extra_path
exclude_patterns = ["_build", "Thumbs.db", ".DS_Store"]

# The name of the Pygments (syntax highlighting) style to use.
pygments_style = "sphinx"

# If true, `todo` and `todoList` produce output, else they produce nothing.
todo_include_todos = False


# -- Options for HTML output -------------------------------------------

# The theme to use for HTML and HTML Help pages.  See the documentation for
# a list of builtin themes.
#
html_theme = "pydata_sphinx_theme"

# Theme options are theme-specific and customize the look and feel of a
# theme further.  For a list of options available for each theme, see the
# documentation.
#
# html_theme_options = {}

html_logo = "_static/logo.png"

html_theme_options = {
    "github_url": "https://github.com/YosefLab/scvi-tools",
    "twitter_url": "https://twitter.com/YosefLab",
    # "use_edit_page_button": True,
}
html_context = dict(
    # display_github=True,  # Integrate GitHub
    github_user="YosefLab",  # Username
    github_repo="scvi-tools",  # Repo name
    github_version="master",  # Version
    doc_path="docs/",  # Path in the checkout to the docs root
)
# Add any paths that contain custom static files (such as style sheets) here,
# relative to this directory. They are copied after the builtin static files,
# so a file named "default.css" will overwrite the builtin "default.css".
html_static_path = ["_static"]

html_css_files = ["css/user_guide.css", "css/custom.css"]

html_show_sphinx = False


# -- Options for HTMLHelp output ---------------------------------------

# Output file base name for HTML help builder.
htmlhelp_basename = "scvidoc"

mathjax_config = {
    "extensions": ["tex2jax.js"],
    "jax": ["input/TeX", "output/HTML-CSS"],
    "tex2jax": {
        "inlineMath": [["$", "$"], ["\\(", "\\)"]],
        "displayMath": [["$$", "$$"], ["\\[", "\\]"]],
        "processEscapes": True,
    },
}

# -- Options for LaTeX output ------------------------------------------

latex_elements = {
    # The paper size ('letterpaper' or 'a4paper').
    #
    # 'papersize': 'letterpaper',
    # The font size ('10pt', '11pt' or '12pt').
    #
    # 'pointsize': '10pt',
    # Additional stuff for the LaTeX preamble.
    #
    # 'preamble': '',
    # Latex figure (float) alignment
    #
    # 'figure_align': 'htbp',
}

# Grouping the document tree into LaTeX files. List of tuples
# (source start file, target name, title, author, documentclass
# [howto, manual, or own class]).
latex_documents = [
    (master_doc, "scvi.tex", u"scvi Documentation", u"Romain Lopez", "manual")
]


# -- Options for manual page output ------------------------------------

# One entry per manual page. List of tuples
# (source start file, name, description, authors, manual section).
man_pages = [(master_doc, "scvi", u"scVI Documentation", [author], 1)]


# -- Options for Texinfo output ----------------------------------------

# Grouping the document tree into Texinfo files. List of tuples
# (source start file, target name, title, author,
#  dir menu entry, description, category)
texinfo_documents = [
    (
        master_doc,
        "scvi",
        u"scvi Documentation",
        author,
        "scvi",
        "One line description of project.",
        "Miscellaneous",
    )
]<|MERGE_RESOLUTION|>--- conflicted
+++ resolved
@@ -76,11 +76,7 @@
 todo_include_todos = False
 numpydoc_show_class_members = False
 annotate_defaults = True  # scanpydoc option, look into why we need this
-<<<<<<< HEAD
-nbsphinx_prolog = """
-=======
 nbsphinx_prolog = r"""
->>>>>>> 73e184ab
 .. raw:: html
 
     <style>
@@ -95,8 +91,6 @@
             display: none;
         }
     </style>
-<<<<<<< HEAD
-=======
 
 {% set docname = env.doc2path(env.docname, base=None).split("/")[-1] %}
 
@@ -111,7 +105,6 @@
       <span style="white-space: nowrap;"><a href="https://colab.research.google.com/github/yoseflab/scvi_tutorials/blob/master/{{ docname|e }}"><img alt="Colab badge" src="https://colab.research.google.com/assets/colab-badge.svg" style="vertical-align:text-bottom"></a>.</span>
     </p>
     </div>
->>>>>>> 73e184ab
 """
 # The master toctree document.
 master_doc = "index"
