--- conflicted
+++ resolved
@@ -287,13 +287,13 @@
     cls_trainer.train_set.accuracy()
 
 
-<<<<<<< HEAD
 def test_LDVAE(save_path):
     synthetic_datset_one_batch = SyntheticDataset(n_batches=1)
     ldvae_benchmark(synthetic_datset_one_batch, n_epochs=1, use_cuda=False)
     synthetic_datset_two_batches = SyntheticDataset(n_batches=2)
     ldvae_benchmark(synthetic_datset_two_batches, n_epochs=1, use_cuda=False)
-=======
+
+
 def test_sampling_zl(save_path):
     cortex_dataset = CortexDataset(save_path=save_path)
     cortex_vae = VAE(cortex_dataset.nb_genes, cortex_dataset.n_batches)
@@ -304,5 +304,4 @@
     trainer_cortex_cls = ClassifierTrainer(cortex_cls, cortex_dataset,
                                            sampling_model=cortex_vae, sampling_zl=True)
     trainer_cortex_cls.train(n_epochs=2)
-    trainer_cortex_cls.test_set.accuracy()
->>>>>>> b20648d5
+    trainer_cortex_cls.test_set.accuracy()