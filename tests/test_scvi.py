--- conflicted
+++ resolved
@@ -168,11 +168,7 @@
 def test_anndata(save_path):
     ann_dataset = AnnDataset("TM_droplet_mat.h5ad", save_path=save_path)
     base_benchmark(ann_dataset)
-<<<<<<< HEAD
-    AnnDataset(anndata.AnnData(np.random.randint(1, 10, (10, 10))))
-=======
     AnnDataset(anndata.AnnData(np.random.randint(1,10,(10,10))))
->>>>>>> 49da1cb0
 
 
 def test_csv(save_path):
@@ -275,7 +271,7 @@
     trainer_cortex_vae = UnsupervisedTrainer(cortex_vae, cortex_dataset, train_size=0.5, use_cuda=use_cuda)
     trainer_cortex_vae.train(n_epochs=2)
 
-    cortex_cls = Classifier((cortex_vae.n_latent + 1), n_labels=cortex_dataset.n_labels)
+    cortex_cls = Classifier((cortex_vae.n_latent+1), n_labels=cortex_dataset.n_labels)
     trainer_cortex_cls = ClassifierTrainer(cortex_cls, cortex_dataset,
                                            sampling_model=cortex_vae, sampling_zl=True)
     trainer_cortex_cls.train(n_epochs=2)
